import logging

from collections import defaultdict, OrderedDict
import gym
from gym import spaces

from rware.utils import MultiAgentActionSpace, MultiAgentObservationSpace

from enum import Enum
import numpy as np

from typing import List, Tuple, Optional, Dict

import networkx as nx
import astar

_AXIS_Z = 0
_AXIS_Y = 1
_AXIS_X = 2

_COLLISION_LAYERS = 2

_LAYER_AGENTS = 0
_LAYER_SHELFS = 1


class _VectorWriter:
    def __init__(self, size: int):
        self.vector = np.zeros(size, dtype=np.float32)
        self.idx = 0

    def write(self, data):
        data_size = len(data)
        self.vector[self.idx : self.idx + data_size] = data
        self.idx += data_size

    def skip(self, bits):
        self.idx += bits


class Action(Enum):
    NOOP = 0
    FORWARD = 1
    LEFT = 2
    RIGHT = 3
    TOGGLE_LOAD = 4


class Direction(Enum):
    UP = 0
    DOWN = 1
    LEFT = 2
    RIGHT = 3


class RewardType(Enum):
    GLOBAL = 0
    INDIVIDUAL = 1
    TWO_STAGE = 2


class ObserationType(Enum):
    DICT = 0
    FLATTENED = 1
    IMAGE = 2

class ImageLayer(Enum):
    """
    Input layers of image-style observations
    """
    SHELVES = 0 # binary layer indicating shelves (also indicates carried shelves)
    REQUESTS = 1 # binary layer indicating requested shelves
    AGENTS = 2 # binary layer indicating agents in the environment (no way to distinguish agents)
    AGENT_DIRECTION = 3 # layer indicating agent directions as int (see Direction enum + 1 for values)
    AGENT_LOAD = 4 # binary layer indicating agents with load
    GOALS = 5 # binary layer indicating goal/ delivery locations
    ACCESSIBLE = 6 # binary layer indicating accessible cells (all but occupied cells/ out of map)


class Entity:
    def __init__(self, id_: int, x: int, y: int):
        self.id = id_
        self.prev_x = None
        self.prev_y = None
        self.x = x
        self.y = y


class Agent(Entity):
    counter = 0

    def __init__(self, x: int, y: int, dir_: Direction, msg_bits: int):
        Agent.counter += 1
        super().__init__(Agent.counter, x, y)
        self.dir = dir_
        self.message = np.zeros(msg_bits)
        self.req_action: Optional[Action] = None
        self.carrying_shelf: Optional[Shelf] = None
        self.canceled_action = None
        self.has_delivered = False

    @property
    def collision_layers(self):
        if self.loaded:
            return (_LAYER_AGENTS, _LAYER_SHELFS)
        else:
            return (_LAYER_AGENTS,)

    def req_location(self, grid_size) -> Tuple[int, int]:
        if self.req_action != Action.FORWARD:
            return self.x, self.y
        elif self.dir == Direction.UP:
            return self.x, max(0, self.y - 1)
        elif self.dir == Direction.DOWN:
            return self.x, min(grid_size[0] - 1, self.y + 1)
        elif self.dir == Direction.LEFT:
            return max(0, self.x - 1), self.y
        elif self.dir == Direction.RIGHT:
            return min(grid_size[1] - 1, self.x + 1), self.y

        raise ValueError(
            f"Direction is {self.dir}. Should be one of {[v for v in Direction]}"
        )

    def req_direction(self) -> Direction:
        wraplist = [Direction.UP, Direction.RIGHT, Direction.DOWN, Direction.LEFT]
        if self.req_action == Action.RIGHT:
            return wraplist[(wraplist.index(self.dir) + 1) % len(wraplist)]
        elif self.req_action == Action.LEFT:
            return wraplist[(wraplist.index(self.dir) - 1) % len(wraplist)]
        else:
            return self.dir


class Shelf(Entity):
    counter = 0

    def __init__(self, x, y):
        Shelf.counter += 1
        super().__init__(Shelf.counter, x, y)

    @property
    def collision_layers(self):
        return (_LAYER_SHELFS,)


class Warehouse(gym.Env):

    metadata = {"render.modes": ["human", "rgb_array"]}

    def __init__(
        self,
        shelf_columns: int,
        column_height: int,
        shelf_rows: int,
        n_agents: int,
        msg_bits: int,
        sensor_range: int,
        request_queue_size: int,
        max_inactivity_steps: Optional[int],
        max_steps: Optional[int],
        reward_type: RewardType,
<<<<<<< HEAD
        fast_obs=True,
        layout: str = None,
=======
        observation_type: ObserationType=ObserationType.FLATTENED,
        image_observation_layers: List[ImageLayer]=[
            ImageLayer.SHELVES,
            ImageLayer.REQUESTS,
            ImageLayer.AGENTS,
            ImageLayer.GOALS,
            ImageLayer.ACCESSIBLE
        ],
        image_observation_directional: bool=True,
        normalised_coordinates: bool=False,
>>>>>>> 22c76c9b
    ):
        """The robotic warehouse environment

        Creates a grid world where multiple agents (robots)
        are supposed to collect shelfs, bring them to a goal
        and then return them.
        .. note:
            The grid looks like this:

            shelf
            columns
                vv
            ----------
            -XX-XX-XX-        ^
            -XX-XX-XX-  Column Height
            -XX-XX-XX-        v
            ----------
            -XX----XX-   <\
            -XX----XX-   <- Shelf Rows
            -XX----XX-   </
            ----------
            ----GG----

            G: is the goal positions where agents are rewarded if
            they bring the correct shelfs.

            The final grid size will be
            height: (column_height + 1) * shelf_rows + 2
            width: (2 + 1) * shelf_columns + 1

            The bottom-middle column will be removed to allow for
            robot queuing next to the goal locations

        :param shelf_columns: Number of columns in the warehouse
        :type shelf_columns: int
        :param column_height: Column height in the warehouse
        :type column_height: int
        :param shelf_rows: Number of columns in the warehouse
        :type shelf_rows: int
        :param n_agents: Number of spawned and controlled agents
        :type n_agents: int
        :param msg_bits: Number of communication bits for each agent
        :type msg_bits: int
        :param sensor_range: Range of each agents observation
        :type sensor_range: int
        :param request_queue_size: How many shelfs are simultaneously requested
        :type request_queue_size: int
        :param max_inactivity: Number of steps without a delivered shelf until environment finishes
        :type max_inactivity: Optional[int]
        :param reward_type: Specifies if agents are rewarded individually or globally
        :type reward_type: RewardType
<<<<<<< HEAD
        :param layout: A string for a custom warehouse layout. X are shelve locations, dots are corridors, and g are the goal locations. Ignores shelf_columns, shelf_height and shelf_rows when used.
        :type layout: str
=======
        :param observation_type: Specifies type of observations
        :type fast_obs: ObservationType
        :param image_observation_layers: Specifies types of layers observed if image-observations
            are used
        :type image_observation_layers: List[ImageLayer]
        :param image_observation_directional: Specifies whether image observations should be
            rotated to be directional (agent perspective) if image-observations are used
        :type image_observation_directional: bool
        :param normalised_coordinates: Specifies whether absolute coordinates should be normalised
            with respect to total warehouse size
        :type normalised_coordinates: bool
>>>>>>> 22c76c9b
        """

        self.goals: List[Tuple[int, int]] = []

        if not layout:
            self._make_layout_from_params(shelf_columns, shelf_rows, column_height)
        else:
            self._make_layout_from_str(layout)

        self.n_agents = n_agents
        self.msg_bits = msg_bits
        self.sensor_range = sensor_range
        self.max_inactivity_steps: Optional[int] = max_inactivity_steps
        self.reward_type = reward_type
        self.reward_range = (0, 1)

        self._cur_inactive_steps = None
        self._cur_steps = 0
        self.max_steps = max_steps

<<<<<<< HEAD
=======
        self.grid = np.zeros((_COLLISION_LAYERS, *self.grid_size), dtype=np.int32)
        self.normalised_coordinates = normalised_coordinates

>>>>>>> 22c76c9b
        sa_action_space = [len(Action), *msg_bits * (2,)]
        if len(sa_action_space) == 1:
            sa_action_space = spaces.Discrete(sa_action_space[0])
        else:
            sa_action_space = spaces.MultiDiscrete(sa_action_space)
        self.action_space = spaces.Tuple(tuple(n_agents * [sa_action_space]))

        self.request_queue_size = request_queue_size
        self.request_queue = []

        self.agents: List[Agent] = []

<<<<<<< HEAD
=======
        self.goals: List[Tuple[int, int]] = [
            (self.grid_size[1] // 2 - 1, self.grid_size[0] - 1),
            (self.grid_size[1] // 2, self.grid_size[0] - 1),
        ]

        # default values:
        self.fast_obs = None
        self.image_obs = None
        self.observation_space = None
        if observation_type == ObserationType.IMAGE:
            self._use_image_obs(image_observation_layers, image_observation_directional)
        else:
            # used for DICT observation type and needed as preceeding stype to generate
            # FLATTENED observations as well
            self._use_slow_obs()

        # for performance reasons we
        # can flatten the obs vector
        if observation_type == ObserationType.FLATTENED:
            self._use_fast_obs()

        self.renderer = None

    def _use_image_obs(self, image_observation_layers, directional=True):
        """
        Set image observation space
        :param image_observation_layers (List[ImageLayer]): list of layers to use as image channels
        :param directional (bool): flag whether observations should be directional (pointing in
            direction of agent or north-wise)
        """
        self.image_obs = True
        self.fast_obs = False
        self.image_observation_directional = directional
        self.image_observation_layers = image_observation_layers

        observation_shape = (1 + 2 * self.sensor_range, 1 + 2 * self.sensor_range)

        layers_min = []
        layers_max = []
        for layer in image_observation_layers:
            if layer == ImageLayer.AGENT_DIRECTION:
                # directions as int
                layer_min = np.zeros(observation_shape, dtype=np.float32)
                layer_max = np.ones(observation_shape, dtype=np.float32) * max([d.value + 1 for d in Direction])
            else:
                # binary layer
                layer_min = np.zeros(observation_shape, dtype=np.float32)
                layer_max = np.ones(observation_shape, dtype=np.float32)
            layers_min.append(layer_min)
            layers_max.append(layer_max)

        # total observation
        min_obs = np.stack(layers_min)
        max_obs = np.stack(layers_max)
        self.observation_space = spaces.Tuple(
            tuple([spaces.Box(min_obs, max_obs, dtype=np.float32)] * self.n_agents)
        )

    def _use_slow_obs(self):
        self.fast_obs = False

>>>>>>> 22c76c9b
        self._obs_bits_for_self = 4 + len(Direction)
        self._obs_bits_per_agent = 1 + len(Direction) + self.msg_bits
        self._obs_bits_per_shelf = 2
        self._obs_bits_for_requests = 2

        self._obs_sensor_locations = (1 + 2 * self.sensor_range) ** 2

        self._obs_length = (
            self._obs_bits_for_self
            + self._obs_sensor_locations * self._obs_bits_per_agent
            + self._obs_sensor_locations * self._obs_bits_per_shelf
        )

<<<<<<< HEAD
        # default values:
        self.fast_obs = None
        self.observation_space = None
        self._use_slow_obs()

        # for performance reasons we
        # can flatten the obs vector
        if fast_obs:
            self._use_fast_obs()

        self.renderer = None

    def _make_layout_from_params(self, shelf_columns, shelf_rows, column_height):
        assert shelf_columns % 2 == 1, "Only odd number of shelf columns is supported"

        self.grid_size = (
            (column_height + 1) * shelf_rows + 2,
            (2 + 1) * shelf_columns + 1,
        )
        self.column_height = column_height
        self.grid = np.zeros((_COLLISION_LAYERS, *self.grid_size), dtype=np.int32)
        self.goals = [
            (self.grid_size[1] // 2 - 1, self.grid_size[0] - 1),
            (self.grid_size[1] // 2, self.grid_size[0] - 1),
        ]

        self.highways = np.zeros(self.grid_size, dtype=np.int32)

        highway_func = lambda x, y: (
            (x % 3 == 0)  # vertical highways
            or (y % (self.column_height + 1) == 0)  # horizontal highways
            or (y == self.grid_size[0] - 1)  # delivery row
            or (  # remove a box for queuing
                (y > self.grid_size[0] - (self.column_height + 3))
                and ((x == self.grid_size[1] // 2 - 1) or (x == self.grid_size[1] // 2))
            )
        )
        for x in range(self.grid_size[1]):
            for y in range(self.grid_size[0]):
                self.highways[y, x] = highway_func(x, y)

    def _make_layout_from_str(self, layout):
        layout = layout.strip()
        layout = layout.replace(" ", "")
        grid_height = layout.count("\n") + 1
        lines = layout.split("\n")
        grid_width = len(lines[0])
        for line in lines:
            assert len(line) == grid_width, "Layout must be rectangular"

        self.grid_size = (grid_height, grid_width)
        self.grid = np.zeros((_COLLISION_LAYERS, *self.grid_size), dtype=np.int32)
        self.highways = np.zeros(self.grid_size, dtype=np.int32)

        for y, line in enumerate(lines):
            for x, char in enumerate(line):
                assert char.lower() in "gx."
                if char.lower() == "g":
                    self.goals.append((x, y))
                    self.highways[y, x] = 1
                elif char.lower() == ".":
                    self.highways[y, x] = 1

        assert len(self.goals) >= 1, "At least one goal is required"

    def _use_slow_obs(self):
        self.fast_obs = False
=======
        if self.normalised_coordinates:
            location_space = spaces.Box(
                    low=0.0,
                    high=1.0,
                    shape=(2,),
                    dtype=np.float32,
            )
        else:
            location_space = spaces.MultiDiscrete(
                [self.grid_size[1], self.grid_size[0]]
            )
>>>>>>> 22c76c9b
        self.observation_space = spaces.Tuple(
            tuple(
                [
                    spaces.Dict(
                        OrderedDict(
                            {
                                "self": spaces.Dict(
                                    OrderedDict(
                                        {
<<<<<<< HEAD
                                            "location": spaces.Box(
                                                low=0,
                                                high=np.array(
                                                    [
                                                        self.grid_size[1],
                                                        self.grid_size[0],
                                                    ]
                                                ),
                                                dtype=int,
                                            ),
                                            "carrying_shelf": spaces.MultiBinary(1),
=======
                                            "location": location_space,
                                            "carrying_shelf": spaces.MultiDiscrete([2]),
>>>>>>> 22c76c9b
                                            "direction": spaces.Discrete(4),
                                            "on_highway": spaces.MultiBinary(1),
                                        }
                                    )
                                ),
                                "sensors": spaces.Tuple(
                                    self._obs_sensor_locations
                                    * (
                                        spaces.Dict(
                                            OrderedDict(
                                                {
                                                    "has_agent": spaces.MultiBinary(1),
                                                    "direction": spaces.Discrete(4),
                                                    "local_message": spaces.MultiBinary(
                                                        self.msg_bits
                                                    ),
                                                    "has_shelf": spaces.MultiBinary(1),
                                                    "shelf_requested": spaces.MultiBinary(
                                                        1
                                                    ),
                                                }
                                            )
                                        ),
                                    )
                                ),
                            }
                        )
                    )
                    for _ in range(self.n_agents)
                ]
            )
        )

    def _use_fast_obs(self):
        if self.fast_obs:
            return

        self.fast_obs = True
        ma_spaces = []
        for sa_obs in self.observation_space:
            flatdim = spaces.flatdim(sa_obs)
            ma_spaces += [
                spaces.Box(
                    low=-float("inf"),
                    high=float("inf"),
                    shape=(flatdim,),
                    dtype=np.float32,
                )
            ]

        self.observation_space = spaces.Tuple(tuple(ma_spaces))

    def _is_highway(self, x: int, y: int) -> bool:
        return self.highways[y, x]

    def _make_obs(self, agent):
        if self.image_obs:
            # write image observations
            if agent.id == 1:
                layers = []
                # first agent's observation --> update global observation layers
                for layer_type in self.image_observation_layers:
                    if layer_type == ImageLayer.SHELVES:
                        layer = self.grid[_LAYER_SHELFS].copy().astype(np.float32)
                        # set all occupied shelf cells to 1.0 (instead of shelf ID)
                        layer[layer > 0.0] = 1.0
                        # print("SHELVES LAYER")
                    elif layer_type == ImageLayer.REQUESTS:
                        layer = np.zeros(self.grid_size, dtype=np.float32)
                        for requested_shelf in self.request_queue:
                            layer[requested_shelf.y, requested_shelf.x] = 1.0
                        # print("REQUESTS LAYER")
                    elif layer_type == ImageLayer.AGENTS:
                        layer = self.grid[_LAYER_AGENTS].copy().astype(np.float32)
                        # set all occupied agent cells to 1.0 (instead of agent ID)
                        layer[layer > 0.0] = 1.0
                        # print("AGENTS LAYER")
                    elif layer_type == ImageLayer.AGENT_DIRECTION:
                        layer = np.zeros(self.grid_size, dtype=np.float32)
                        for ag in self.agents:
                            agent_direction = ag.dir.value + 1
                            layer[ag.x, ag.y] = float(agent_direction)
                        # print("AGENT DIRECTIONS LAYER")
                    elif layer_type == ImageLayer.AGENT_LOAD:
                        layer = np.zeros(self.grid_size, dtype=np.float32)
                        for ag in self.agents:
                            if ag.carrying_shelf is not None:
                                layer[ag.x, ag.y] = 1.0
                        # print("AGENT LOAD LAYER")
                    elif layer_type == ImageLayer.GOALS:
                        layer = np.zeros(self.grid_size, dtype=np.float32)
                        for goal_y, goal_x in self.goals:
                            layer[goal_x, goal_y] = 1.0
                        # print("GOALS LAYER")
                    elif layer_type == ImageLayer.ACCESSIBLE:
                        layer = np.ones(self.grid_size, dtype=np.float32)
                        for ag in self.agents:
                            layer[ag.y, ag.x] = 0.0
                        # print("ACCESSIBLE LAYER")
                    # print(layer)
                    # print()
                    # pad with 0s for out-of-map cells
                    layer = np.pad(layer, self.sensor_range, mode="constant")
                    layers.append(layer)
                self.global_layers = np.stack(layers)

            # global information was generated --> get information for agent
            start_x = agent.y
            end_x = agent.y + 2 * self.sensor_range + 1
            start_y = agent.x
            end_y = agent.x + 2 * self.sensor_range + 1
            obs = self.global_layers[:, start_x:end_x, start_y:end_y]

            if self.image_observation_directional:
                # rotate image to be in direction of agent
                if agent.dir == Direction.DOWN:
                    # rotate by 180 degrees (clockwise)
                    obs = np.rot90(obs, k=2, axes=(1,2))
                elif agent.dir == Direction.LEFT:
                    # rotate by 90 degrees (clockwise)
                    obs = np.rot90(obs, k=3, axes=(1,2))
                elif agent.dir == Direction.RIGHT:
                    # rotate by 270 degrees (clockwise)
                    obs = np.rot90(obs, k=1, axes=(1,2))
                # no rotation needed for UP direction
            return obs

        min_x = agent.x - self.sensor_range
        max_x = agent.x + self.sensor_range + 1

        min_y = agent.y - self.sensor_range
        max_y = agent.y + self.sensor_range + 1

        # sensors
        if (
            (min_x < 0)
            or (min_y < 0)
            or (max_x > self.grid_size[1])
            or (max_y > self.grid_size[0])
        ):
            padded_agents = np.pad(
                self.grid[_LAYER_AGENTS], self.sensor_range, mode="constant"
            )
            padded_shelfs = np.pad(
                self.grid[_LAYER_SHELFS], self.sensor_range, mode="constant"
            )
            # + self.sensor_range due to padding
            min_x += self.sensor_range
            max_x += self.sensor_range
            min_y += self.sensor_range
            max_y += self.sensor_range

        else:
            padded_agents = self.grid[_LAYER_AGENTS]
            padded_shelfs = self.grid[_LAYER_SHELFS]

        agents = padded_agents[min_y:max_y, min_x:max_x].reshape(-1)
        shelfs = padded_shelfs[min_y:max_y, min_x:max_x].reshape(-1)

        if self.fast_obs:
            # write flattened observations
            obs = _VectorWriter(self.observation_space[agent.id - 1].shape[0])

            if self.normalised_coordinates:
                agent_x = agent.x / (self.grid_size[1] - 1)
                agent_y = agent.y / (self.grid_size[0] - 1)
            else:
                agent_x = agent.x
                agent_y = agent.y

            obs.write([agent_x, agent_y, int(agent.carrying_shelf is not None)])
            direction = np.zeros(4)
            direction[agent.dir.value] = 1.0
            obs.write(direction)
            obs.write([int(self._is_highway(agent.x, agent.y))])

            for i, (id_agent, id_shelf) in enumerate(zip(agents, shelfs)):
                if id_agent == 0:
                    obs.skip(1)
                    obs.write([1.0])
                    obs.skip(3 + self.msg_bits)
                else:
                    obs.write([1.0])
                    direction = np.zeros(4)
                    direction[self.agents[id_agent - 1].dir.value] = 1.0
                    obs.write(direction)
                    if self.msg_bits > 0:
                        obs.write(self.agents[id_agent - 1].message)
                if id_shelf == 0:
                    obs.skip(2)
                else:
                    obs.write(
                        [1.0, int(self.shelfs[id_shelf - 1] in self.request_queue)]
                    )

            return obs.vector
 
        # write dictionary observations
        obs = {}
        if self.normalised_coordinates:
            agent_x = agent.x / (self.grid_size[1] - 1)
            agent_y = agent.y / (self.grid_size[0] - 1)
        else:
            agent_x = agent.x
            agent_y = agent.y
        # --- self data
        obs["self"] = {
            "location": np.array([agent_x, agent_y]),
            "carrying_shelf": [int(agent.carrying_shelf is not None)],
            "direction": agent.dir.value,
            "on_highway": [int(self._is_highway(agent.x, agent.y))],
        }
        # --- sensor data
        obs["sensors"] = tuple({} for _ in range(self._obs_sensor_locations))

        # find neighboring agents
        for i, id_ in enumerate(agents):
            if id_ == 0:
                obs["sensors"][i]["has_agent"] = [0]
                obs["sensors"][i]["direction"] = 0
                obs["sensors"][i]["local_message"] = self.msg_bits * [0]
            else:
                obs["sensors"][i]["has_agent"] = [1]
                obs["sensors"][i]["direction"] = self.agents[id_ - 1].dir.value
                obs["sensors"][i]["local_message"] = self.agents[id_ - 1].message

        # find neighboring shelfs:
        for i, id_ in enumerate(shelfs):
            if id_ == 0:
                obs["sensors"][i]["has_shelf"] = [0]
                obs["sensors"][i]["shelf_requested"] = [0]
            else:
                obs["sensors"][i]["has_shelf"] = [1]
                obs["sensors"][i]["shelf_requested"] = [
                    int(self.shelfs[id_ - 1] in self.request_queue)
                ]

        return obs

    def _recalc_grid(self):
        self.grid[:] = 0
        for s in self.shelfs:
            self.grid[_LAYER_SHELFS, s.y, s.x] = s.id

        for a in self.agents:
            self.grid[_LAYER_AGENTS, a.y, a.x] = a.id

    def reset(self):
        Shelf.counter = 0
        Agent.counter = 0
        self._cur_inactive_steps = 0
        self._cur_steps = 0

        # n_xshelf = (self.grid_size[1] - 1) // 3
        # n_yshelf = (self.grid_size[0] - 2) // 9

        # make the shelfs
        self.shelfs = [
            Shelf(x, y)
            for y, x in zip(
                np.indices(self.grid_size)[0].reshape(-1),
                np.indices(self.grid_size)[1].reshape(-1),
            )
            if not self._is_highway(x, y)
        ]

        # spawn agents at random locations
        agent_locs = np.random.choice(
            np.arange(self.grid_size[0] * self.grid_size[1]),
            size=self.n_agents,
            replace=False,
        )
        agent_locs = np.unravel_index(agent_locs, self.grid_size)
        # and direction
        agent_dirs = np.random.choice([d for d in Direction], size=self.n_agents)
        self.agents = [
            Agent(x, y, dir_, self.msg_bits)
            for y, x, dir_ in zip(*agent_locs, agent_dirs)
        ]

        self._recalc_grid()

        self.request_queue = list(
            np.random.choice(self.shelfs, size=self.request_queue_size, replace=False)
        )

        return tuple([self._make_obs(agent) for agent in self.agents])
        # for s in self.shelfs:
        #     self.grid[0, s.y, s.x] = 1
        # print(self.grid[0])

    def step(
        self, actions: List[Action]
    ) -> Tuple[List[np.ndarray], List[float], List[bool], Dict]:
        assert len(actions) == len(self.agents)

        for agent, action in zip(self.agents, actions):
            if self.msg_bits > 0:
                agent.req_action = Action(action[0])
                agent.message[:] = action[1:]
            else:
                agent.req_action = Action(action)

        # # stationary agents will certainly stay where they are
        # stationary_agents = [agent for agent in self.agents if agent.action != Action.FORWARD]

        # # forward agents will move only if they avoid collisions
        # forward_agents = [agent for agent in self.agents if agent.action == Action.FORWARD]
        commited_agents = set()

        G = nx.DiGraph()

        for agent in self.agents:
            start = agent.x, agent.y
            target = agent.req_location(self.grid_size)

            if (
                agent.carrying_shelf
                and start != target
                and self.grid[_LAYER_SHELFS, target[1], target[0]]
                and not (
                    self.grid[_LAYER_AGENTS, target[1], target[0]]
                    and self.agents[
                        self.grid[_LAYER_AGENTS, target[1], target[0]] - 1
                    ].carrying_shelf
                )
            ):
                # there's a standing shelf at the target location
                # our agent is carrying a shelf so there's no way
                # this movement can succeed. Cancel it.
                agent.req_action = Action.NOOP
                G.add_edge(start, start)
            else:
                G.add_edge(start, target)

        wcomps = [G.subgraph(c).copy() for c in nx.weakly_connected_components(G)]

        for comp in wcomps:
            try:
                # if we find a cycle in this component we have to
                # commit all nodes in that cycle, and nothing else
                cycle = nx.algorithms.find_cycle(comp)
                if len(cycle) == 2:
                    # we have a situation like this: [A] <-> [B]
                    # which is physically impossible. so skip
                    continue
                for edge in cycle:
                    start_node = edge[0]
                    agent_id = self.grid[_LAYER_AGENTS, start_node[1], start_node[0]]
                    if agent_id > 0:
                        commited_agents.add(agent_id)
            except nx.NetworkXNoCycle:

                longest_path = nx.algorithms.dag_longest_path(comp)
                for x, y in longest_path:
                    agent_id = self.grid[_LAYER_AGENTS, y, x]
                    if agent_id:
                        commited_agents.add(agent_id)

        commited_agents = set([self.agents[id_ - 1] for id_ in commited_agents])
        failed_agents = set(self.agents) - commited_agents

        for agent in failed_agents:
            assert agent.req_action == Action.FORWARD
            agent.req_action = Action.NOOP

        rewards = np.zeros(self.n_agents)

        for agent in self.agents:
            agent.prev_x, agent.prev_y = agent.x, agent.y

            if agent.req_action == Action.FORWARD:
                agent.x, agent.y = agent.req_location(self.grid_size)
                if agent.carrying_shelf:
                    agent.carrying_shelf.x, agent.carrying_shelf.y = agent.x, agent.y
            elif agent.req_action in [Action.LEFT, Action.RIGHT]:
                agent.dir = agent.req_direction()
            elif agent.req_action == Action.TOGGLE_LOAD and not agent.carrying_shelf:
                shelf_id = self.grid[_LAYER_SHELFS, agent.y, agent.x]
                if shelf_id:
                    agent.carrying_shelf = self.shelfs[shelf_id - 1]
            elif agent.req_action == Action.TOGGLE_LOAD and agent.carrying_shelf:
                if not self._is_highway(agent.x, agent.y):
                    agent.carrying_shelf = None
                    if agent.has_delivered and self.reward_type == RewardType.TWO_STAGE:
                        rewards[agent.id - 1] += 0.5

                    agent.has_delivered = False

        self._recalc_grid()

        shelf_delivered = False
        for y, x in self.goals:
            shelf_id = self.grid[_LAYER_SHELFS, x, y]
            if not shelf_id:
                continue
            shelf = self.shelfs[shelf_id - 1]

            if shelf not in self.request_queue:
                continue
            # a shelf was successfully delived.
            shelf_delivered = True
            # remove from queue and replace it
            new_request = np.random.choice(
                list(set(self.shelfs) - set(self.request_queue))
            )
            self.request_queue[self.request_queue.index(shelf)] = new_request
            # also reward the agents
            if self.reward_type == RewardType.GLOBAL:
                rewards += 1
            elif self.reward_type == RewardType.INDIVIDUAL:
                agent_id = self.grid[_LAYER_AGENTS, x, y]
                rewards[agent_id - 1] += 1
            elif self.reward_type == RewardType.TWO_STAGE:
                agent_id = self.grid[_LAYER_AGENTS, x, y]
                self.agents[agent_id - 1].has_delivered = True
                rewards[agent_id - 1] += 0.5

        if shelf_delivered:
            self._cur_inactive_steps = 0
        else:
            self._cur_inactive_steps += 1
        self._cur_steps += 1

        if (
            self.max_inactivity_steps
            and self._cur_inactive_steps >= self.max_inactivity_steps
        ) or (self.max_steps and self._cur_steps >= self.max_steps):
            dones = self.n_agents * [True]
        else:
            dones = self.n_agents * [False]

        new_obs = tuple([self._make_obs(agent) for agent in self.agents])
        info = {}
        return new_obs, list(rewards), dones, info

    def render(self, mode="human"):
        if not self.renderer:
            from rware.rendering import Viewer

            self.renderer = Viewer(self.grid_size)
        return self.renderer.render(self, return_rgb_array=mode == "rgb_array")

    def close(self):
        if self.renderer:
            self.renderer.close()

    def seed(self, seed=None):
        ...
    
    def optimal_returns(self, steps=None, output=False):
        """
        Compute optimal returns for environment for all agents given steps
        NOTE: Needs to be called on reset environment with shelves in their initial locations

        :param steps (int): number of steps available to agents
        :param output (bool): whether steps should be printed
        :return (List[int]): returns for all agents

        This function initially positions agents randomly in the warehouse and assumes
        full observability with agents directly moving to closest possible shelf to deliver
        or closest "open space" to return. Required steps for movement (including rotations)
        are computed using A* only moving on highways if shelves are loaded. This serves as a
        crude approximation. Observability with agents directly moving towards requested shelves/
        goals without search significantly simplifies the problem.
        """
        # if already computed --> return computed value
        if hasattr(self, 'calculated_optimal_returns'):
            return self.calculated_optimal_returns
        
        if steps is None:
            steps = self.max_steps
        
        def neighbore_locations(state):
            # given location get neighbours
            x, y, direction, loaded, empty_shelf_loc = state
            # neighbours for rotating
            neighbours = [
                (x, y, (direction - 1) % 4, loaded, empty_shelf_loc),
                (x, y, (direction + 1) % 4, loaded, empty_shelf_loc)
            ]
            # neighbour for forward movement
            if direction == 0:
                # going down
                target_x = x
                target_y = y + 1
            elif direction == 1:
                # going left
                target_x = x - 1
                target_y = y
            elif direction == 2:
                # going up
                target_x = x
                target_y = y - 1
            elif direction == 3:
                # going right
                target_x = x + 1
                target_y = y
            else:
                raise ValueError(f"Invalid direction {direction} for optimal return computation!")

            if target_x >= 0 and target_x < self.grid_size[1] and target_y >= 0 and target_y < self.grid_size[0]:
                # valid location
                if not loaded or (self._is_highway(target_x, target_y) or (target_x, target_y) == empty_shelf_loc):
                    neighbours.append((target_x, target_y, direction, loaded, empty_shelf_loc))
            # else:
            #     print(f"({target_x}, {target_y}) out of bounds")
            # print(state, neighbours)
            return neighbours

        def hamming_distance(state1, state2):
            x1, y1, _, _, _ = state1
            x2, y2, _, _, _ = state2
            return abs(x1 - x2) + abs(y1 - y2)
        
        def is_goal(state, goal):
            x, y, _, _, _ = state
            goal_x, goal_y, _, _, _ = goal
            return x == goal_x and y == goal_y

        def pathfinder(state1, state2):
            # pathfinder between two warehouse locations
            # print()
            # print("\tFind path:", state1, state2)
            return list(astar.find_path(
                state1,
                state2,
                neighbore_locations,
                reversePath=False,
                heuristic_cost_estimate_fnct = hamming_distance,
                distance_between_fnct = lambda a, b: 1.0,
                is_goal_reached_fnct = is_goal,
            ))
        
        # count delivered shelves
        agent_deliveries = [0] * self.n_agents
        agent_directions = list(np.random.randint(0, 4, self.n_agents))
        agent_locations = [(np.random.choice(self.grid_size[1]), np.random.choice(self.grid_size[0])) for _ in range(self.n_agents)]
        # agent goal location with remaining distances to goal
        agent_goals = [loc for loc in agent_locations]
        agent_goal_distances = [0] * self.n_agents
        # original locations of collected shelves
        agent_shelf_original_locations = [None] * self.n_agents
        # agent status (0 - go to requested shelf, 1 - go to goal, 2 - bring back shelf)
        agent_status = [2] * self.n_agents

        # print(self.grid_size)
        # print(self.goals)
        
        for t in range(0, steps):
            if output:
                print()
                print(f"STEP {t}")
            for i in range(self.n_agents):
                agent_direction = agent_directions[i]
                goal = agent_goals[i]
                goal_distance = agent_goal_distances[i]
                agent_stat = agent_status[i]
                agent_shelf_orig_location = agent_shelf_original_locations[i]
                if output:
                    print(f"\tAgent {i}: {agent_locations[i]} --> {goal} ({goal_distance}) with stat={agent_stat}")
                if goal_distance == 0:
                    # reached goal
                    if agent_stat == 0:
                        # goal is to collect shelf --> now will be loaded
                        # new goal: go to goal location
                        agent_locations[i] = goal
                        agent_shelf_original_locations[i] = goal
                        # find closest goal
                        state = (goal[0], goal[1], agent_direction, True, goal)
                        closest_goal = None
                        closest_goal_distance = None
                        closest_goal_direction = None
                        for possible_goal in self.goals:
                            goal_state = (possible_goal[0], possible_goal[1], None, True, goal)
                            path = pathfinder(state, goal_state)
                            distance = len(path)
                            direction = path[-1][2]
                            if closest_goal_distance is None or distance < closest_goal_distance:
                                closest_goal = possible_goal
                                closest_goal_distance = distance
                                closest_goal_direction = direction
                        agent_goals[i] = closest_goal
                        agent_goal_distances[i] = closest_goal_distance
                        agent_directions[i] = closest_goal_direction
                        agent_status[i] = 1
                    elif agent_stat == 1:
                        # goal is to deliver shelf at goal --> now delivered
                        # new goal: bring back shelf
                        agent_deliveries[i] += 1
                        # for new goal: return to original location
                        assert agent_shelf_orig_location is not None
                        agent_locations[i] = goal
                        agent_goals[i] = agent_shelf_orig_location
                        state = (goal[0], goal[1], agent_direction, True, agent_shelf_orig_location)
                        goal_state = (agent_goals[i][0], agent_goals[i][1], None, True, agent_shelf_orig_location)
                        path = pathfinder(state, goal_state)
                        agent_goal_distances[i] = len(path)
                        agent_directions[i] = path[-1][2]
                        agent_shelf_original_locations[i] = None
                        agent_status[i] = 2
                    elif agent_stat == 2:
                        # goal is to bring back shelf --> now succeeded
                        # new goal: identify new random unrequested shelf to collect
                        # find unrequested shelf
                        shelf = np.random.choice(self.shelfs)
                        agent_locations[i] = goal
                        agent_goals[i] = (shelf.x, shelf.y)
                        agent_shelf_original_locations[i] = None
                        state = (goal[0], goal[1], agent_direction, False, (-1, -1))
                        goal_state = (agent_goals[i][0], agent_goals[i][1], None, False, (-1, -1))
                        path = pathfinder(state, goal_state)
                        agent_goal_distances[i] = len(path)
                        agent_status[i] = 0
                        agent_directions[i] = path[-1][2]
                else:
                    # not yet reached goal --> get one closer to goal
                    agent_goal_distances[i] -= 1
        
        if self.reward_type == RewardType.GLOBAL:
            total_returns = sum(agent_deliveries)
            self.calculated_optimal_returns = [total_returns] * self.n_agents
        else:
            self.calculated_optimal_returns = agent_deliveries
        return self.calculated_optimal_returns


if __name__ == "__main__":
    env = Warehouse(9, 8, 3, 10, 3, 1, 5, None, None, RewardType.GLOBAL)
    env.reset()
    import time
    from tqdm import tqdm

    time.sleep(2)
    # env.render()
    # env.step(18 * [Action.LOAD] + 2 * [Action.NOOP])

    for _ in tqdm(range(1000000)):
        # time.sleep(2)
        # env.render()
        actions = env.action_space.sample()
        env.step(actions)<|MERGE_RESOLUTION|>--- conflicted
+++ resolved
@@ -160,10 +160,7 @@
         max_inactivity_steps: Optional[int],
         max_steps: Optional[int],
         reward_type: RewardType,
-<<<<<<< HEAD
-        fast_obs=True,
         layout: str = None,
-=======
         observation_type: ObserationType=ObserationType.FLATTENED,
         image_observation_layers: List[ImageLayer]=[
             ImageLayer.SHELVES,
@@ -174,7 +171,6 @@
         ],
         image_observation_directional: bool=True,
         normalised_coordinates: bool=False,
->>>>>>> 22c76c9b
     ):
         """The robotic warehouse environment
 
@@ -226,12 +222,9 @@
         :type max_inactivity: Optional[int]
         :param reward_type: Specifies if agents are rewarded individually or globally
         :type reward_type: RewardType
-<<<<<<< HEAD
         :param layout: A string for a custom warehouse layout. X are shelve locations, dots are corridors, and g are the goal locations. Ignores shelf_columns, shelf_height and shelf_rows when used.
         :type layout: str
-=======
         :param observation_type: Specifies type of observations
-        :type fast_obs: ObservationType
         :param image_observation_layers: Specifies types of layers observed if image-observations
             are used
         :type image_observation_layers: List[ImageLayer]
@@ -241,7 +234,6 @@
         :param normalised_coordinates: Specifies whether absolute coordinates should be normalised
             with respect to total warehouse size
         :type normalised_coordinates: bool
->>>>>>> 22c76c9b
         """
 
         self.goals: List[Tuple[int, int]] = []
@@ -261,13 +253,9 @@
         self._cur_inactive_steps = None
         self._cur_steps = 0
         self.max_steps = max_steps
-
-<<<<<<< HEAD
-=======
-        self.grid = np.zeros((_COLLISION_LAYERS, *self.grid_size), dtype=np.int32)
+        
         self.normalised_coordinates = normalised_coordinates
 
->>>>>>> 22c76c9b
         sa_action_space = [len(Action), *msg_bits * (2,)]
         if len(sa_action_space) == 1:
             sa_action_space = spaces.Discrete(sa_action_space[0])
@@ -279,13 +267,6 @@
         self.request_queue = []
 
         self.agents: List[Agent] = []
-
-<<<<<<< HEAD
-=======
-        self.goals: List[Tuple[int, int]] = [
-            (self.grid_size[1] // 2 - 1, self.grid_size[0] - 1),
-            (self.grid_size[1] // 2, self.grid_size[0] - 1),
-        ]
 
         # default values:
         self.fast_obs = None
@@ -304,6 +285,59 @@
             self._use_fast_obs()
 
         self.renderer = None
+
+    def _make_layout_from_params(self, shelf_columns, shelf_rows, column_height):
+        assert shelf_columns % 2 == 1, "Only odd number of shelf columns is supported"
+
+        self.grid_size = (
+            (column_height + 1) * shelf_rows + 2,
+            (2 + 1) * shelf_columns + 1,
+        )
+        self.column_height = column_height
+        self.grid = np.zeros((_COLLISION_LAYERS, *self.grid_size), dtype=np.int32)
+        self.goals = [
+            (self.grid_size[1] // 2 - 1, self.grid_size[0] - 1),
+            (self.grid_size[1] // 2, self.grid_size[0] - 1),
+        ]
+
+        self.highways = np.zeros(self.grid_size, dtype=np.int32)
+
+        highway_func = lambda x, y: (
+            (x % 3 == 0)  # vertical highways
+            or (y % (self.column_height + 1) == 0)  # horizontal highways
+            or (y == self.grid_size[0] - 1)  # delivery row
+            or (  # remove a box for queuing
+                (y > self.grid_size[0] - (self.column_height + 3))
+                and ((x == self.grid_size[1] // 2 - 1) or (x == self.grid_size[1] // 2))
+            )
+        )
+        for x in range(self.grid_size[1]):
+            for y in range(self.grid_size[0]):
+                self.highways[y, x] = highway_func(x, y)
+
+    def _make_layout_from_str(self, layout):
+        layout = layout.strip()
+        layout = layout.replace(" ", "")
+        grid_height = layout.count("\n") + 1
+        lines = layout.split("\n")
+        grid_width = len(lines[0])
+        for line in lines:
+            assert len(line) == grid_width, "Layout must be rectangular"
+
+        self.grid_size = (grid_height, grid_width)
+        self.grid = np.zeros((_COLLISION_LAYERS, *self.grid_size), dtype=np.int32)
+        self.highways = np.zeros(self.grid_size, dtype=np.int32)
+
+        for y, line in enumerate(lines):
+            for x, char in enumerate(line):
+                assert char.lower() in "gx."
+                if char.lower() == "g":
+                    self.goals.append((x, y))
+                    self.highways[y, x] = 1
+                elif char.lower() == ".":
+                    self.highways[y, x] = 1
+
+        assert len(self.goals) >= 1, "At least one goal is required"
 
     def _use_image_obs(self, image_observation_layers, directional=True):
         """
@@ -343,7 +377,6 @@
     def _use_slow_obs(self):
         self.fast_obs = False
 
->>>>>>> 22c76c9b
         self._obs_bits_for_self = 4 + len(Direction)
         self._obs_bits_per_agent = 1 + len(Direction) + self.msg_bits
         self._obs_bits_per_shelf = 2
@@ -357,75 +390,6 @@
             + self._obs_sensor_locations * self._obs_bits_per_shelf
         )
 
-<<<<<<< HEAD
-        # default values:
-        self.fast_obs = None
-        self.observation_space = None
-        self._use_slow_obs()
-
-        # for performance reasons we
-        # can flatten the obs vector
-        if fast_obs:
-            self._use_fast_obs()
-
-        self.renderer = None
-
-    def _make_layout_from_params(self, shelf_columns, shelf_rows, column_height):
-        assert shelf_columns % 2 == 1, "Only odd number of shelf columns is supported"
-
-        self.grid_size = (
-            (column_height + 1) * shelf_rows + 2,
-            (2 + 1) * shelf_columns + 1,
-        )
-        self.column_height = column_height
-        self.grid = np.zeros((_COLLISION_LAYERS, *self.grid_size), dtype=np.int32)
-        self.goals = [
-            (self.grid_size[1] // 2 - 1, self.grid_size[0] - 1),
-            (self.grid_size[1] // 2, self.grid_size[0] - 1),
-        ]
-
-        self.highways = np.zeros(self.grid_size, dtype=np.int32)
-
-        highway_func = lambda x, y: (
-            (x % 3 == 0)  # vertical highways
-            or (y % (self.column_height + 1) == 0)  # horizontal highways
-            or (y == self.grid_size[0] - 1)  # delivery row
-            or (  # remove a box for queuing
-                (y > self.grid_size[0] - (self.column_height + 3))
-                and ((x == self.grid_size[1] // 2 - 1) or (x == self.grid_size[1] // 2))
-            )
-        )
-        for x in range(self.grid_size[1]):
-            for y in range(self.grid_size[0]):
-                self.highways[y, x] = highway_func(x, y)
-
-    def _make_layout_from_str(self, layout):
-        layout = layout.strip()
-        layout = layout.replace(" ", "")
-        grid_height = layout.count("\n") + 1
-        lines = layout.split("\n")
-        grid_width = len(lines[0])
-        for line in lines:
-            assert len(line) == grid_width, "Layout must be rectangular"
-
-        self.grid_size = (grid_height, grid_width)
-        self.grid = np.zeros((_COLLISION_LAYERS, *self.grid_size), dtype=np.int32)
-        self.highways = np.zeros(self.grid_size, dtype=np.int32)
-
-        for y, line in enumerate(lines):
-            for x, char in enumerate(line):
-                assert char.lower() in "gx."
-                if char.lower() == "g":
-                    self.goals.append((x, y))
-                    self.highways[y, x] = 1
-                elif char.lower() == ".":
-                    self.highways[y, x] = 1
-
-        assert len(self.goals) >= 1, "At least one goal is required"
-
-    def _use_slow_obs(self):
-        self.fast_obs = False
-=======
         if self.normalised_coordinates:
             location_space = spaces.Box(
                     low=0.0,
@@ -437,7 +401,7 @@
             location_space = spaces.MultiDiscrete(
                 [self.grid_size[1], self.grid_size[0]]
             )
->>>>>>> 22c76c9b
+
         self.observation_space = spaces.Tuple(
             tuple(
                 [
@@ -447,22 +411,8 @@
                                 "self": spaces.Dict(
                                     OrderedDict(
                                         {
-<<<<<<< HEAD
-                                            "location": spaces.Box(
-                                                low=0,
-                                                high=np.array(
-                                                    [
-                                                        self.grid_size[1],
-                                                        self.grid_size[0],
-                                                    ]
-                                                ),
-                                                dtype=int,
-                                            ),
-                                            "carrying_shelf": spaces.MultiBinary(1),
-=======
                                             "location": location_space,
                                             "carrying_shelf": spaces.MultiDiscrete([2]),
->>>>>>> 22c76c9b
                                             "direction": spaces.Discrete(4),
                                             "on_highway": spaces.MultiBinary(1),
                                         }
