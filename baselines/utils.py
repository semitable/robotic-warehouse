--- conflicted
+++ resolved
@@ -48,11 +48,7 @@
 # setup parser
 def parse():
     parser = argparse.ArgumentParser()
-<<<<<<< HEAD
-    parser.add_argument("--num-iters", type=int, default=1000, help="maximum number of iterations")
-=======
     parser.add_argument("--num-iters", type=int, default=50000, help="maximum number of iterations")
->>>>>>> 7ecfca26
     parser.add_argument("--ip-head", type=str, default=None, help="IP head of training")
     parser.add_argument("--redis-pwd", type=str, default=None)
     parser.add_argument(
